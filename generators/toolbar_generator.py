"""Functions for generating toolbar view."""

import os

import dash_bootstrap_components as dbc
import dash_core_components as dcc
import dash_html_components as html


def get_toolbar_row(data):
    """Get Dash Bootstrap Components row that sits above heatmap.

    This contains a col with buttons for selecting and uploading
    strains, a col for displaying dialog to the user, and the clade
    defining mutations switch.

    :param data: ``get_data`` return value
    :type data: dict
    :return: Dash Bootstrap Component row with upload button and clade
        defining mutations switch.
    :rtype: dbc.Row
    """
    ret = dbc.Row(
        [
            dbc.Col(
                dbc.ButtonGroup(
                    [
<<<<<<< HEAD
                        get_select_lineages_toolbar_btn()
=======
                        get_select_lineages_toolbar_btn(),
                        get_file_upload_component(),
                        get_file_download_component()
>>>>>>> 74511391
                    ],
                    className="pl-4 pl-xl-5"
                ),
                width=4
            ),
            dbc.Col(
                # Empty on launch
                className="my-auto",
                id="dialog-col"
            ),
            dbc.Col(
                get_mutation_freq_slider(data),
                className="my-auto",
                id="mutation-freq-slider-col",
                width=2
            ),
            dbc.Col(
                get_clade_defining_mutations_switch_form_group(),
                className="my-auto pl-xl-5",
                width=2
            ),
            get_select_lineages_modal()
        ],
        className="mt-3 ml-xl-3"
    )
    return ret


def get_select_lineages_toolbar_btn():
    """Returns toolbar button for opening select lineages modal.

    :return: Dash Bootstrap Components button with appropriate label
        for selecting lineages.
    :rtype: dbc.Button
    """
    return dbc.Button("Select lineages",
                      id="open-select-lineages-modal-btn",
                      className="mr-1")


def get_select_lineages_modal():
    """Returns select lineages modal.

    This modal is initially closed, and the body is empty.

    :return: Initially closed Dash Bootstrap Components modal for
        selecting lineages.
    :rtype: dbc.Modal
    """
    return dbc.Modal([
        dbc.ModalHeader("Select lineages"),
        # Empty at launch; populated when user opens modal
        dbc.ModalBody(None,
                      id="select-lineages-modal-body",
                      style={"height": "50vh", "overflowY": "scroll"}),
        dbc.ModalFooter(get_select_lineages_modal_footer())
    ], id="select-lineages-modal")


def get_select_lineages_modal_body(data):
    """Returns select lineages modal body.

    :param data: ``get_data`` return value
    :type data: dict
    :return: Checkboxes for each directory containing strains, with
        only boxes for non-hidden strains checked.
    :rtype: list[dbc.FormGroup]
    """
    modal_body = []
    for dir_ in reversed(data["dir_strains"]):
        checklist_options = []
        selected_values = []
        for strain in reversed(data["dir_strains"][dir_]):
            checklist_options.append({
                "label": strain,
                "value": strain
            })
            if strain not in data["hidden_strains"]:
                selected_values.append(strain)
        form_group = dbc.FormGroup([
            dbc.Label(os.path.basename(dir_)),
            dbc.Checklist(
                id={"type": "select-lineages-modal-checklist", "index": dir_},
                options=checklist_options,
                value=selected_values
            )
        ])
        modal_body.append(form_group)
    return modal_body


def get_select_lineages_modal_footer():
    """Returns select lineages modal footer.

    The footer has an ok and and cancel button for confirming and
    cancelling changes respectively for the strains that should be
    hidden in the heatmap.

    :return: Dash Bootstrap Components button group that will go inside
        the select lineages modal footer.
    :rtype: dbc.ButtonGroup
    """
    return dbc.ButtonGroup([
        dbc.Button("Ok",
                   className="mr-1",
                   color="success",
                   id="select-lineages-ok-btn"),
        dbc.Button("Cancel",
                   color="danger",
                   id="select-lineages-cancel-btn"),
    ])


<<<<<<< HEAD
=======
def get_file_upload_component():
    """Get Dash component for upload button.

    :return: Dash upload component with a dash bootstrap button
        component inside.
    :rtype: dcc.Upload
    """
    icon = html.I(className="bi-cloud-upload-fill", style={"font-size": 18})
    return dcc.Upload(
        dbc.Button(icon, color="success", outline=True),
        id="upload-file",
        className="mr-1"
    )


def get_file_download_component():
    """Get dash component for download button.

    :return: Dash html div with button and download component inside.
    :rtype: html.Div
    """
    icon = html.I(className="bi-cloud-download-fill", style={"font-size": 18})
    return html.Div([
        dbc.Button(icon,
                   color="primary",
                   outline=True,
                   id="download-file-btn"),
        dcc.Download(id="download-file-data")
    ])


>>>>>>> 74511391
def get_mutation_freq_slider(data):
    """Return mutation freq slider div.

    :param data: ``get_data`` return value
    :type data: dict
    :return: Mutation freq slider div with marks corresponding to
        unique mutation frequencies in ``data``, and with handles at
        the minimum and maximum positions.
    :rtype: dcc.RangeSlider
    """
    marks = {}
    min_val = 1
    max_val = 0
    for str_val in data["mutation_freq_slider_vals"]:
        # Dash sliders currently have a bug that prevents typing whole
        # numbers as floats. See https://bit.ly/3wgwh9p.
        num_val = float(str_val)
        if num_val % 1 == 0:
            num_val = int(num_val)

        if num_val < min_val:
            min_val = num_val
        if num_val > max_val:
            max_val = num_val
        marks[num_val] = {
            "label": str_val,
            "style": {"display": "none"}
        }
    marks[min_val]["style"].pop("display")
    marks[min_val]["label"] = "Freq=" + marks[min_val]["label"]
    marks[max_val]["style"].pop("display")
    return dcc.RangeSlider(id="mutation-freq-slider",
                           className="p-0",
                           min=min_val,
                           max=max_val,
                           step=None,
                           value=[min_val, max_val],
                           allowCross=False,
                           marks=marks,
                           tooltip={})


def get_clade_defining_mutations_switch_form_group():
    """Get form group for clade defining mutations switch.

    This is a Dash Bootstrap Components form group.

    :return: Dash Bootstrap Components form group with clade defining
        mutations switch.
    :rtype: dbc.FormGroup
    """
    ret = dbc.FormGroup([
        dbc.Checklist(
            options=[{
                "label": "Clade defining",
                "value": 1
            }],
            value=[],
            id="clade-defining-mutations-switch",
            switch=True
        )],
        className="mb-0 pl-xl-2"
    )
    return ret<|MERGE_RESOLUTION|>--- conflicted
+++ resolved
@@ -25,13 +25,8 @@
             dbc.Col(
                 dbc.ButtonGroup(
                     [
-<<<<<<< HEAD
-                        get_select_lineages_toolbar_btn()
-=======
                         get_select_lineages_toolbar_btn(),
-                        get_file_upload_component(),
                         get_file_download_component()
->>>>>>> 74511391
                     ],
                     className="pl-4 pl-xl-5"
                 ),
@@ -145,23 +140,6 @@
     ])
 
 
-<<<<<<< HEAD
-=======
-def get_file_upload_component():
-    """Get Dash component for upload button.
-
-    :return: Dash upload component with a dash bootstrap button
-        component inside.
-    :rtype: dcc.Upload
-    """
-    icon = html.I(className="bi-cloud-upload-fill", style={"font-size": 18})
-    return dcc.Upload(
-        dbc.Button(icon, color="success", outline=True),
-        id="upload-file",
-        className="mr-1"
-    )
-
-
 def get_file_download_component():
     """Get dash component for download button.
 
@@ -178,7 +156,6 @@
     ])
 
 
->>>>>>> 74511391
 def get_mutation_freq_slider(data):
     """Return mutation freq slider div.
 
