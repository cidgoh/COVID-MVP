"""Functions for generating toolbar view."""

import os

import dash_bootstrap_components as dbc
import dash_core_components as dcc
import dash_html_components as html


def get_toolbar_row(data):
    """Get Dash Bootstrap Components row that sits above heatmap.

    :param data: ``get_data`` return value
    :type data: dict
    :return: Dash Bootstrap Component row with upload button and clade
        defining mutations switch.
    :rtype: dbc.Row
    """
    ret = dbc.Row(
        [
            dbc.Col(
                dbc.ButtonGroup(
                    [
                        get_select_lineages_toolbar_btn(),
<<<<<<< HEAD
                        get_file_download_component()
=======
                        get_file_upload_component(),
                        get_file_download_component(),
                        get_legend_toggle_component()
>>>>>>> d8950356
                    ],
                    className="pl-4 pl-xl-5"
                ),
                width=4
            ),
            dbc.Col(
                # Empty on launch
                className="my-auto",
                id="dialog-col"
            ),
            dbc.Col(
                dcc.Loading(
                    None,
                    id="empty-loading",
                    style={"height": "100%", "width": "100%", "margin": 0},
                    type="dot"
                ),
                id="empty-loading-col",
                width=1
            ),
            dbc.Col(
                get_mutation_freq_slider(data),
                className="my-auto",
                id="mutation-freq-slider-col",
                width=2
            ),
            dbc.Col(
                get_clade_defining_mutations_switch_form_group(),
                className="my-auto pl-xl-5",
                width=2
            ),
            get_select_lineages_modal()
        ],
        className="mt-3 ml-xl-3"
    )
    return ret


def get_select_lineages_toolbar_btn():
    """Returns toolbar button for opening select lineages modal.

    :return: Dash Bootstrap Components button with appropriate label
        for selecting lineages.
    :rtype: dbc.Button
    """
    return dbc.Button("Select lineages",
                      id="open-select-lineages-modal-btn",
                      className="mr-2")


def get_select_lineages_modal():
    """Returns select lineages modal.

    This modal is initially closed, and the body is empty.

    :return: Initially closed Dash Bootstrap Components modal for
        selecting lineages.
    :rtype: dbc.Modal
    """
    return dbc.Modal([
        dbc.ModalHeader("Select lineages"),
        # Empty at launch; populated when user opens modal
        dbc.ModalBody(None,
                      id="select-lineages-modal-body",
                      style={"height": "50vh", "overflowY": "scroll"}),
        dbc.ModalFooter(get_select_lineages_modal_footer())
    ], id="select-lineages-modal")


def get_select_lineages_modal_body(data):
    """Returns select lineages modal body.

    :param data: ``get_data`` return value
    :type data: dict
    :return: Checkboxes for each directory containing strains, with
        only boxes for non-hidden strains checked, and btns for
        selecting or deselecting all checkboxes.
    :rtype: list[dbc.FormGroup]
    """
    modal_body = []
    for dir_ in reversed(data["dir_strains"]):
        checklist_options = []
        selected_values = []
        for strain in reversed(data["dir_strains"][dir_]):
            checklist_options.append({
                "label": strain,
                "value": strain
            })
            if strain not in data["hidden_strains"]:
                selected_values.append(strain)
        form_group = dbc.FormGroup([
            dbc.Row(dbc.Col(os.path.basename(dir_))),
            dbc.ButtonGroup([
                dbc.Button(
                    "All",
                    size="sm",
                    color="success",
                    id={"type": "select-lineages-modal-all-btn",
                        "index": dir_}
                ),
                dbc.Button(
                    "None",
                    size="sm",
                    color="danger",
                    id={"type": "select-lineages-modal-none-btn",
                        "index": dir_}
                )
            ]),
            dbc.Checklist(
                id={"type": "select-lineages-modal-checklist", "index": dir_},
                options=checklist_options,
                value=selected_values
            )
        ])
        modal_body.append(form_group)
    return modal_body


def get_select_lineages_modal_footer():
    """Returns select lineages modal footer.

    The footer has an ok and and cancel button for confirming and
    cancelling changes respectively for the strains that should be
    hidden in the heatmap.

    :return: Dash Bootstrap Components button group that will go inside
        the select lineages modal footer.
    :rtype: dbc.ButtonGroup
    """
    return dbc.ButtonGroup([
        dbc.Button("Ok",
                   className="mr-1",
                   color="success",
                   id="select-lineages-ok-btn"),
        dbc.Button("Cancel",
                   color="danger",
                   id="select-lineages-cancel-btn"),
    ])


<<<<<<< HEAD
=======
def get_file_upload_component():
    """Get Dash component for upload button.

    :return: Dash upload component with a dash bootstrap button
        component inside.
    :rtype: dcc.Upload
    """
    icon = html.I(className="bi-cloud-upload-fill", style={"font-size": 16})
    return dcc.Upload(
        dbc.Button(icon, color="success", outline=True),
        id="upload-file",
        className="mr-1"
    )


>>>>>>> d8950356
def get_file_download_component():
    """Get dash component for download button.

    :return: Dash html div with button and download component inside.
    :rtype: html.Div
    """
    icon = html.I(className="bi-cloud-download-fill", style={"font-size": 16})
    return html.Div([
        dbc.Button(icon,
                   color="primary",
                   outline=True,
                   id="download-file-btn"),
        dcc.Download(id="download-file-data"),
    ], className="mr-2")


def get_legend_toggle_component():
    """Get dash component for toggling heatmap legend.

    :return: Dash Bootstrap Components button with appropriate label
    :rtype: dbc.Button
    """
    icon = html.I(className="bi-question", style={"font-size": 16})
    return dbc.Button(icon,
                      color="info",
                      outline=True,
                      id="toggle-legend-btn")


def get_mutation_freq_slider(data):
    """Return mutation freq slider div.

    :param data: ``get_data`` return value
    :type data: dict
    :return: Mutation freq slider div with marks corresponding to
        unique mutation frequencies in ``data``, and with handles at
        the minimum and maximum positions.
    :rtype: dcc.RangeSlider
    """
    marks = {}
    min_val = 1
    max_val = 0
    for str_val in data["mutation_freq_slider_vals"]:
        # Dash sliders currently have a bug that prevents typing whole
        # numbers as floats. See https://bit.ly/3wgwh9p.
        num_val = float(str_val)
        if num_val % 1 == 0:
            num_val = int(num_val)

        if num_val < min_val:
            min_val = num_val
        if num_val > max_val:
            max_val = num_val
        marks[num_val] = {
            "label": str_val,
            "style": {"display": "none"}
        }
    marks[min_val]["style"].pop("display")
    marks[min_val]["label"] = "Freq=" + marks[min_val]["label"]
    marks[max_val]["style"].pop("display")
    return dcc.RangeSlider(id="mutation-freq-slider",
                           className="p-0",
                           min=min_val,
                           max=max_val,
                           step=None,
                           value=[min_val, max_val],
                           allowCross=False,
                           marks=marks,
                           tooltip={})


def get_clade_defining_mutations_switch_form_group():
    """Get form group for clade defining mutations switch.

    This is a Dash Bootstrap Components form group.

    :return: Dash Bootstrap Components form group with clade defining
        mutations switch.
    :rtype: dbc.FormGroup
    """
    ret = dbc.FormGroup([
        dbc.Checklist(
            options=[{
                "label": "Clade defining",
                "value": 1
            }],
            value=[],
            id="clade-defining-mutations-switch",
            switch=True
        )],
        className="mb-0 pl-xl-2"
    )
    return ret<|MERGE_RESOLUTION|>--- conflicted
+++ resolved
@@ -22,13 +22,8 @@
                 dbc.ButtonGroup(
                     [
                         get_select_lineages_toolbar_btn(),
-<<<<<<< HEAD
-                        get_file_download_component()
-=======
-                        get_file_upload_component(),
                         get_file_download_component(),
                         get_legend_toggle_component()
->>>>>>> d8950356
                     ],
                     className="pl-4 pl-xl-5"
                 ),
@@ -169,24 +164,6 @@
     ])
 
 
-<<<<<<< HEAD
-=======
-def get_file_upload_component():
-    """Get Dash component for upload button.
-
-    :return: Dash upload component with a dash bootstrap button
-        component inside.
-    :rtype: dcc.Upload
-    """
-    icon = html.I(className="bi-cloud-upload-fill", style={"font-size": 16})
-    return dcc.Upload(
-        dbc.Button(icon, color="success", outline=True),
-        id="upload-file",
-        className="mr-1"
-    )
-
-
->>>>>>> d8950356
 def get_file_download_component():
     """Get dash component for download button.
 
