"""Entry point of the application.

This is the Python script that is run to launch the visualization
application.

Dash expects you to place all your Python callbacks in this file, so
that is what I have done. This file is quite long and unmodularized as
a result. There are some callbacks that are written in JavaScript,
which are referenced in this file, but implemented in
``assets/script.js``.

Dash will execute callbacks in parallel when given the opportunity,
and I have setup my callbacks to take advantage of this for performance
benefits. However, due to what I assume is a limited number of workers,
I have unparallelized some callbacks, which allows certain callbacks to
run faster.
"""

from time import sleep

import dash
import dash_bootstrap_components as dbc
import dash_core_components as dcc
from dash.dependencies import ALL, ClientsideFunction, Input, Output, State
from dash.exceptions import PreventUpdate

<<<<<<< HEAD
from data_parser import get_data
from definitions import ASSETS_DIR, REFERENCE_DATA_DIR
=======
from data_parser import get_data, vcf_str_to_gvf_str
from definitions import (ASSETS_DIR, REFERENCE_DATA_DIR, USER_DATA_DIR,
                         SURVEILLANCE_DOWNLOAD_PATH)
>>>>>>> 74511391
from generators import (heatmap_generator, histogram_generator,
                        table_generator, toolbar_generator, footer_generator)


# This is the only global variable Dash plays nice with, and it
# contains the visualization that is deployed by this file, when
# ``app`` is served.
app = dash.Dash(
    name="COVID-MVP",
    assets_folder=ASSETS_DIR,
    # We bring in jQuery for some of the JavaScript
    # callbacks.
    external_scripts=[
        "https://code.jquery.com/jquery-2.2.4.min.js",
        "https://code.jquery.com/ui/1.12.1/jquery-ui.min.js",
    ],
    # We can use bootstrap CSS.
    # https://bit.ly/3tMqY0W for details.
    external_stylesheets=[
        dbc.themes.COSMO,
        "https://cdn.jsdelivr.net/npm/bootstrap-icons@1.7.0/font/"
        "bootstrap-icons.css"
    ],
    # Callbacks break without this, because they reference
    # divs that are not present on initial page load, or
    # until ``launch_app`` has finished executing.
    suppress_callback_exceptions=True
)
# server instance used for gunicorn deployment
server = app.server

# The ``layout`` attribute determines what HTML ``app`` renders when it
# is served. We start with an empty bootstrap container, but it will be
# populated soon after by the ``launch_app`` callback.
app.layout = dbc.Container(
    # ``first-launch`` is an in-browser variable, which is only used
    # when the page is first loaded. Assigning this variable here
    # triggers the ``launch_app`` callback, which populates this
    # container with the appropriate content when the page is first
    # loaded. More detail on why this is necessary is in the callback
    # docstring.
    dcc.Store("first-launch"),
    fluid=True,
    id="main-container",
    className="px-0"
)


@app.callback(
    Output("main-container", "children"),
    Input("first-launch", "data")
)
def launch_app(_):
    """Populate empty container in initial layout served by ``app``.
    *also

    This not only adds HTML, but also several in-browser variables that
    are useful for triggering other callbacks.

    When the ``first-launch`` in-browser variable is assigned, it
    triggers this callback. This callback should not be triggered
    again. This callback is only used to serve HTML and in-browser
    variables once, when the application is first launched and the main
    container is created.

    Generating the content below with a callback, instead of in the
    global scope, prevents the application from breaking on page
    reload. Dash is stateless, so it does not recalculate global
    variables on page refreshes after the application is first deployed
    to a server. So new data between page reloads may not be displayed
    if you do the following in the global scope--which you may be
    tempted to do because we are only doing it once!
    """
    data_ = get_data([REFERENCE_DATA_DIR])
    return [
        # Bootstrap row containing tools at the top of the application
        toolbar_generator.get_toolbar_row(data_),
        # Bootstrap row containing heatmap
        heatmap_generator.get_heatmap_row(data_),
        # Bootstrap row containing histogram
        histogram_generator.get_histogram_row(data_),
        # Bootstrap row containing table
        table_generator.get_table_row_div(data_),
        # Bootstrap row containing footer
        footer_generator.get_footer_row_div(
            app.get_asset_url("cidgoh_logo.png")
        ),
        # These are in-browser variables that Dash can treat as Inputs and
        # Outputs, in addition to more conventional Dash components like
        # HTML divs and Plotly figures. ``data`` is the data used to
        # generate the heatmap and table. A bit confusing, but dcc.Store
        # variables have data attributes. So ``data`` has a ``data``
        # attribute.
        dcc.Store(id="data", data=data_),
        # The following in-browser variables simply exist to help
        # modularize the callbacks below.
        dcc.Store(id="show-clade-defining"),
        dcc.Store(id="hidden-strains"),
        dcc.Store(id="strain-order"),
        dcc.Store(id="last-heatmap-cell-clicked"),
        # Used to update certain figures only when necessary
        dcc.Store(id="heatmap-x-len", data=len(data_["heatmap_x_nt_pos"])),
        dcc.Store(id="heatmap-y", data=len(data_["heatmap_y"])),
        # Used to integrate some JS callbacks. The data values are
        # meaningless, we just need outputs to perform all clientside
        # functions.
        dcc.Store(id="make-select-lineages-modal-checkboxes-draggable"),
        dcc.Store(id="make-histogram-rel-pos-bar-dynamic"),
        dcc.Store(id="link-heatmap-cells-y-scrolling")
    ]


@app.callback(
    Output("data", "data"),
    inputs=[
        Input("show-clade-defining", "data"),
        Input("hidden-strains", "data"),
        Input("strain-order", "data"),
        Input("mutation-freq-slider", "value")
    ],
    prevent_initial_call=True
)
def update_data(show_clade_defining, hidden_strains, strain_order,
                mutation_freq_vals):
    """Update ``data`` variable in dcc.Store.

    This is a central callback. It triggers a change to the ``data``
    variable in dcc.Store, which triggers cascading changes in several
    divs. This function receives multiple inputs, corresponding to
    different ways the ``data`` variable could be changed.

    :param show_clade_defining: ``update_show_clade-defining`` return
        value.
    :type show_clade_defining: bool
    :param hidden_strains: ``update_hidden_strains`` return value
    :type hidden_strains: list[str]
    :param strain_order: ``getStrainOrder`` return value from
        ``script.js``.
    :type strain_order: list[str]
    :param mutation_freq_vals: Position of handles in mutation freq
        slider.
    :type mutation_freq_vals: list[int|float]
    :param gff3_annotations: ``parse_gff3_file`` return value
    :type gff3_annotations: dict
    :return: ``get_data`` return value
    :rtype: dict
    :raise PreventUpdate: New upload triggered this function, and that
        new upload failed.
    """
    triggers = [x["prop_id"] for x in dash.callback_context.triggered]

    # Do not use the current position of the mutation frequency slider
    # if this function was triggered by an input that will modify the
    # slider values. We must reset the slider in that case to avoid
    # bugs.
    use_mutation_freq_vals = "mutation-freq-slider.value" in triggers
    use_mutation_freq_vals |= "strain-order.data" in triggers
    if use_mutation_freq_vals:
        [min_mutation_freq, max_mutation_freq] = mutation_freq_vals
    else:
        min_mutation_freq, max_mutation_freq = None, None

    return get_data([REFERENCE_DATA_DIR],
                    clade_defining=show_clade_defining,
                    hidden_strains=hidden_strains,
                    strain_order=strain_order,
                    min_mutation_freq=min_mutation_freq,
                    max_mutation_freq=max_mutation_freq)


@app.callback(
    Output("show-clade-defining", "data"),
    Input("clade-defining-mutations-switch", "value"),
    prevent_initial_call=True
)
def update_show_clade_defining(switches_value):
    """Update ``show_clade_defining`` variable in dcc.Store.

    This should be set to True when the clade defining mutations switch
    is switched on, and False when it is turned off. It is None at
    application launch.

    :param switches_value: ``[1]`` if the clade defining mutation
        switch is switched on, and ``[]`` if it is not.
    :type switches_value: list
    :return: True if clade defining mutations switch is switched on
    :rtype: bool
    """
    return len(switches_value) > 0


@app.callback(
<<<<<<< HEAD
=======
    Output("new-upload", "data"),
    Input("upload-file", "contents"),
    Input("upload-file", "filename"),
    State("data", "data"),
    prevent_initial_call=True
)
def update_new_upload(file_contents, filename, old_data):
    """Update ``new_upload`` variable in dcc.Store.

    If a valid file is uploaded, it will be written to ``user_data``.
    But regardless of whether a valid file is uploaded, this function
    will return a dict describing the name of the file the user
    attempted to upload, and status of upload.

    :param file_contents: Contents of uploaded file, formatted by Dash
        into a base64 string.
    :type file_contents: str
    :param filename: Name of uploaded file
    :type filename: str
    :param old_data: ``get_data`` return value; current value for
        ``data`` variable.
    :type old_data: dict
    :return: Dictionary describing upload attempt
    :rtype: dict
    """
    # TODO more thorough validation, maybe once we finalize data
    #  standards.
    new_strain, ext = filename.rsplit(".", 1)
    if ext != "vcf":
        status = "error"
        msg = "Filename must end in \".vcf\"."
    elif new_strain in old_data["heatmap_y"]:
        status = "error"
        msg = "Filename must not conflict with existing variant."
    else:
        # Dash splits MIME type and the actual str with a comma
        _, base64_str = file_contents.split(",")
        # File gets written to ``user_data`` folder
        # TODO: eventually replace with database
        vcf_str_bytes = b64decode(base64_str)
        vcf_str_utf8 = vcf_str_bytes.decode("utf-8")
        gvf_str = vcf_str_to_gvf_str(vcf_str_utf8, new_strain)
        with open(path.join(USER_DATA_DIR, new_strain + ".gvf"), "w") as fp:
            fp.write("\n\n\n" + gvf_str)
        status = "ok"
        msg = ""
    return {"filename": filename, "msg": msg, "status": status}


@app.callback(
    Output("download-file-data", "data"),
    Input("download-file-btn", "n_clicks"),
    prevent_initial_call=True
)
def trigger_download(_):
    """Send download file when user clicks download btn.

    This is a zip object of surveillance reports.

    :param _: Unused input variable that monitors when download btn is
        clicked.
    :return: Fires dash function that triggers file download
    """
    return dcc.send_file(SURVEILLANCE_DOWNLOAD_PATH)


@app.callback(
>>>>>>> 74511391
    Output("dialog-col", "children"),
    Input("mutation-freq-slider", "marks"),
    prevent_initial_call=True
)
def update_dialog_col(_):
    """Update ``dialog-col`` div in toolbar.

    This function shows an error alert when there was an unsuccessful
    upload by the user, or the mutation frequency slider was
    re-rendered. In a hackey way, this function triggers
    ``hide_dialog_col``, which hides the dialog col after some time.

    :param _: Unused input variable that allows re-rendering of the
        mutation frequency slider to trigger this function.
    :return: Dash Bootstrap Components alert if new_upload describes an
        unsuccessfully uploaded file.
    :rtype: dbc.Alert
    """
    triggers = [x["prop_id"] for x in dash.callback_context.triggered]

    if "mutation-freq-slider.marks" in triggers:
        return dbc.Fade(
            dbc.Alert("Mutation frequency slider values reset.",
                      color="warning",
                      className="mb-0 p-1 d-inline-block"),
            id="temp-dialog-col",
            style={"transition": "all 500ms linear 0s"}
        )


@app.callback(
    Output("temp-dialog-col", "is_in"),
    Input("temp-dialog-col", "children")
)
def hide_dialog_col(_):
    """Hides newly generated ``dialog-col`` divs after five seconds.

    :param _: Unused input variable that allows generation of
        ``temp-dialog-col`` in ``update_dialog_col`` to trigger this
        function.
    :return: Property that fades newly generated ``dialog-col`` out.
    :rtype: bool
    """
    sleep(5)
    return False


@app.callback(
    Output("hidden-strains", "data"),
    Input("select-lineages-ok-btn", "n_clicks"),
    State({"type": "select-lineages-modal-checklist", "index": ALL}, "value"),
    State("data", "data"),
    prevent_initial_call=True
)
def update_hidden_strains(_, values, data):
    """Update ``hidden-strains`` variable in dcc.Store.

    When the OK button is clicked in the select lineages modal, the
    unchecked boxes are returned as the new ``hidden-strains`` value.

    :param _: Otherwise useless input only needed to alert us when the
        ok button in the select lineages modal was clicked.
    :param values: List of lists, with the nested lists containing
        strains from different directories, that had checked boxes when
        the select lineages modal was closed.
    :type values: list
    :param data: Current value for ``data`` variable; see ``get_data``
        return value.
    :type data: dict
    :return: List of strains that should not be displayed by the
        heatmap or table.
    :rtype: list[str]
    :raise PreventUpdate: Hidden strains did not change, or the user
        chose to hide all strains.
    """
    # Merge list of lists into single list. I got it from:
    # https://stackoverflow.com/a/716761/11472358.
    checked_strains = [j for i in values for j in i]

    all_strains = data["all_strains"]
    hidden_strains = []
    for strain in all_strains:
        if strain not in checked_strains:
            hidden_strains.append(strain)

    old_hidden_strains = data["hidden_strains"]
    no_change = hidden_strains == old_hidden_strains
    all_hidden = hidden_strains == all_strains
    if no_change or all_hidden:
        raise PreventUpdate

    return hidden_strains


@app.callback(
    Output("select-lineages-modal", "is_open"),
    Output("select-lineages-modal-body", "children"),
    Input("open-select-lineages-modal-btn", "n_clicks"),
    Input("select-lineages-ok-btn", "n_clicks"),
    Input("select-lineages-cancel-btn", "n_clicks"),
    State("data", "data"),
    prevent_initial_call=True
)
def toggle_select_lineages_modal(_, __, ___, data):
    """Open or close select lineages modal.

    Not only is this function in charge of opening or closing the
    select lineages modal, it is also in charge of dynamically
    populating the select lineages modal body when the modal is opened.

    :param _: Select lineages button in toolbar was clicked
    :param __: OK button in select lineages modal was clicked
    :param ___: Cancel button in select lineages modal was clicked
    :param data: Current value for ``data`` variable; see ``get_data``
        return value.
    :type data: dict
    :return: Boolean representing whether the select lineages modal is
        open or closed, and content representing the select lineages
        modal body.
    :rtype: (bool, list[dbc.FormGroup])
    """
    ctx = dash.callback_context
    triggered_prop_id = ctx.triggered[0]["prop_id"]
    # We only open the modal when the select lineages modal btn in the
    # toolbar is clicked.
    if triggered_prop_id == "open-select-lineages-modal-btn.n_clicks":
        modal_body = toolbar_generator.get_select_lineages_modal_body(data)
        return True, modal_body
    else:
        # No need to populate modal body if the modal is closed
        return False, None


@app.callback(
    Output("mutation-freq-slider-col", "children"),
    Input("data", "data"),
    State("mutation-freq-slider", "marks"),
    prevent_initial_call=True
)
def update_mutation_freq_slider(data, old_slider_marks):
    """Update mutation frequency slider div.

    If the ``data`` dcc variable is updated, this function will
    re-render the slider if the new ``data`` variable has a different
    set of mutation frequencies.

    :param data: ``get_data`` return value, transported here by
        ``update_data``.
    :type data: dict
    :param old_slider_marks: ``marks`` property of the current
        mutation frequency slider div.
    :type old_slider_marks: dict
    :return: New mutation frequency slider div, if one is needed
    :rtype: dcc.RangeSlider
    :raise PreventUpdate: Number of mutation frequencies in ``data`` is
        different than the number of mutation frequencies in the
        current slider.
    """
    # This is very hackey, but also very fast. I do not think this will
    # currently break anything.
    new_slider_marks = data["mutation_freq_slider_vals"]
    if len(new_slider_marks) == len(old_slider_marks):
        raise PreventUpdate

    return toolbar_generator.get_mutation_freq_slider(data)


@app.callback(
    Output("heatmap-x-len", "data"),
    Input("data", "data"),
    State("heatmap-x-len", "data"),
    prevent_initial_call=True
)
def route_data_heatmap_x_update(data, old_heatmap_x_len):
    """Update ``heatmap-x-len`` dcc variable when needed.

    This serves as a useful trigger for figs that only need to be
    updated when heatmap x coords change. We use the length of
    data["heatmap_x_nt_pos"] because it is faster than comparing the
    entire list, and appropriately alerts us when
    data["heatmap_x_nt_pos"] changed.

    :param data: ``get_data`` return value, transported here by
        ``update_data``.
    :type data: dict
    :param old_heatmap_x_len: ``heatmap-x-len.data`` value
    :type old_heatmap_x_len: dict
    :return: New len of data["heatmap_x_nt_pos"]
    :rtype: int
    :raise PreventUpdate: If data["heatmap_x_nt_pos"] len did not
        change.
    """
    if old_heatmap_x_len == len(data["heatmap_x_nt_pos"]):
        raise PreventUpdate
    return len(data["heatmap_x_nt_pos"])


@app.callback(
    Output("heatmap-y", "data"),
    Input("data", "data"),
    State("heatmap-y", "data"),
    prevent_initial_call=True
)
def route_data_heatmap_y_update(data, old_heatmap_y):
    """Update ``heatmap-y`` dcc variable when needed.

    This serves as a useful trigger for figs that only need to be
    updated when heatmap y changes.

    :param data: ``get_data`` return value, transported here by
        ``update_data``.
    :type data: dict
    :param old_heatmap_y: ``heatmap-y.data`` value
    :type old_heatmap_y: dict
    :return: New len of data["heatmap_y"]
    :rtype: int
    :raise PreventUpdate: If data["heatmap_y"] len did not change
    """
    if old_heatmap_y == data["heatmap_y"]:
        raise PreventUpdate
    return data["heatmap_y"]


@app.callback(
    Output("heatmap-y-axis-fig", "figure"),
    Output("heatmap-y-axis-fig", "style"),
    Output("heatmap-y-axis-inner-container", "style"),
    Output("heatmap-y-axis-outer-container", "style"),
    Input("heatmap-y", "data"),
    State("data", "data"),
    prevent_initial_call=True
)
def update_heatmap_y_axis_fig(_, data):
    """Update heatmap y axis fig and containers.

    We need to update style because attributes may change due to
    uploaded strains.

    :param _: Heatmap cells fig updated
    :param data: Current value for ``data`` variable; see ``get_data``
        return value.
    :type data: dict
    :return: New heatmap y axis fig and style
    :rtype: (plotly.graph_objects.Figure, dict)
    """
    y_axis_fig = heatmap_generator.get_heatmap_y_axis_fig(data)
    y_axis_style = {"height": data["heatmap_cells_fig_height"],
                    "width": "101%",
                    "marginBottom": -data["heatmap_cells_container_height"]}
    inner_container_style = {
        "height": "100%",
        "overflowY": "scroll",
        "marginBottom":
            -data["heatmap_cells_container_height"]-50,
        "paddingBottom":
            data["heatmap_cells_container_height"]+50
    }
    outer_container_style = {
        "height": data["heatmap_cells_container_height"],
        "overflow": "hidden"
    }
    return (y_axis_fig, y_axis_style, inner_container_style,
            outer_container_style)


@app.callback(
    Output("heatmap-gene-bar-fig", "figure"),
    Output("heatmap-gene-bar-fig", "style"),
    Input("heatmap-x-len", "data"),
    State("data", "data"),
    prevent_initial_call=True
)
def update_heatmap_gene_bar_fig(_, data):
    """Update heatmap gene bar fig.

    We need to update style because width might have changed due to
    added nt positions in data.

    :param _: Heatmap cells fig updated
    :param data: Current value for ``data`` variable; see ``get_data``
        return value.
    :type data: dict
    :return: New heatmap gene bar fig and style
    :rtype: (plotly.graph_objects.Figure, dict)
    """
    gene_bar_fig = heatmap_generator.get_heatmap_gene_bar_fig(data)
    gene_bar_style = {"width": data["heatmap_cells_fig_width"]}
    return gene_bar_fig, gene_bar_style


@app.callback(
    Output("heatmap-nt-pos-axis-fig", "figure"),
    Output("heatmap-nt-pos-axis-fig", "style"),
    Input("heatmap-x-len", "data"),
    State("data", "data"),
    prevent_initial_call=True
)
def update_heatmap_nt_pos_axis_fig(_, data):
    """Update heatmap nt pos axis fig.

    We need to update style because width might have changed due to
    added nt positions in data.

    :param _: Heatmap cells fig updated
    :param data: Current value for ``data`` variable; see ``get_data``
        return value.
    :type data: dict
    :return: New heatmap nt pos x-axis fig and style
    :rtype: (plotly.graph_objects.Figure, dict)
    """
    nt_pos_x_axis_fig = heatmap_generator.get_heatmap_nt_pos_axis_fig(data)
    nt_pos_x_axis_style = {"width": data["heatmap_cells_fig_width"]}
    return nt_pos_x_axis_fig, nt_pos_x_axis_style


@app.callback(
    Output("heatmap-aa-pos-axis-fig", "figure"),
    Output("heatmap-aa-pos-axis-fig", "style"),
    Input("heatmap-x-len", "data"),
    State("data", "data"),
    prevent_initial_call=True
)
def update_heatmap_aa_pos_axis_fig(_, data):
    """Update heatmap amino acid position axis fig.

    We need to update style because width might have changed due to
    added nt positions in data.

    :param _: Heatmap cells fig updated
    :param data: Current value for ``data`` variable; see ``get_data``
        return value.
    :type data: dict
    :return: New heatmap amino acid position x-axis fig and style
    :rtype: (plotly.graph_objects.Figure, dict)
    """
    aa_pos_x_axis_fig = heatmap_generator.get_heatmap_aa_pos_axis_fig(data)
    aa_pos_x_axis_style = {"width": data["heatmap_cells_fig_width"]}
    return aa_pos_x_axis_fig, aa_pos_x_axis_style


@app.callback(
    Output("histogram-top-row-div", "children"),
    Input("data", "data"),
    prevent_initial_call=True
)
def update_histogram(data):
    """Update histogram top row div.

    When the ``data`` variable in the dcc.Store is updated, the top row
    in the histogram view is updated to reflect the new data. This
    includes the actual histogram bars, and the y axis.

    :param data: ``get_data`` return value, transported here by
    :type data: dict
    :return: New histogram figure corresponding to new data
    :rtype: plotly.graph_objects.Figure
    """
    return histogram_generator.get_histogram_top_row(data)

@app.callback(
    Output("heatmap-cells-fig", "figure"),
    Output("heatmap-cells-fig", "style"),
    Output("heatmap-cells-inner-container", "style"),
    Output("heatmap-cells-outer-container", "style"),
    Input("data", "data"),
    prevent_initial_call=True
)
def update_heatmap_cells_fig(data):
    """Update heatmap cells fig, style, and containers.

    This is the fig with the heatmap cells and x axis. We return style
    because attributes may need to change due to changes in data.

    :param data: Current value for ``data`` variable; see ``get_data``
        return value.
    :type data: dict
    :return: New heatmap cells fig
    :rtype: plotly.graph_objects.Figure
    """
    cells_fig = heatmap_generator.get_heatmap_cells_fig(data)
    cells_fig_style = {
        "height": data["heatmap_cells_fig_height"],
        "width": data["heatmap_cells_fig_width"],
        "marginRight": -data["heatmap_cells_fig_width"],
        "marginBottom": -data["heatmap_cells_container_height"]
    }
    inner_container_style = {
        "height": "100%",
        "width": "100%",
        "overflow": "scroll",
        "marginRight":
            -data["heatmap_cells_fig_width"]-50,
        "paddingRight":
            data["heatmap_cells_fig_width"]+50,
        "marginBottom":
            -data["heatmap_cells_container_height"]-50,
        "paddingBottom":
            data["heatmap_cells_container_height"]+50
    }
    outer_container_style = {
        "height": data["heatmap_cells_container_height"],
        "width": data["heatmap_cells_fig_width"],
        "overflow": "hidden"
    }
    return (cells_fig, cells_fig_style, inner_container_style,
            outer_container_style)


@app.callback(
    Output("heatmap-cells-fig", "clickData"),
    Output("last-heatmap-cell-clicked", "data"),
    Input("heatmap-cells-fig", "clickData"),
    prevent_initial_call=True
)
def route_heatmap_cells_fig_click(click_data):
    """Store click data from heatmap in "last-heatmap-cell-clicked".

    The built-in ``clickData`` variable does not allow repeated
    callbacks following consecutive clicks of the same point. We get
    around this by receiving the ``clickData``, storing it in
    ``last-heatmap-cell-clicked``, and setting ``clickData`` to None.
    When ``clickData`` is set to None, it can be updated by clicking
    the same point again, which triggers ``last-heatmap-cell-clicked``
    to be updated as well. ``last-heatmap-cell-clicked`` is the
    clickData input detected by callbacks.

    The logical question is, "why do the callbacks not just use
    ``clickData`` as input, and reset it to None each time? Why use
    this middle-man?" Because multiple callbacks use ``clickData`` in
    parallel, and if you reset it to None in one when that callback is
    finished, the other callbacks may not receive it in time. We never
    reset ``last-heatmap-cell-clicked`` to None in any callbacks,
    because we do not need to.

    :param click_data: ``heatmap-cells-fig.clickData`` value
    :type click_data: dict
    :return: ``None`` to reset heatmap ``clickData`` attribute, and a
        copy of  this attribute before resetting
    :rtype: (None, dict)
    """
    return None, click_data


@app.callback(
    Output("mutation-details-modal", "is_open"),
    Output("mutation-details-modal-header", "children"),
    Output("mutation-details-modal-body", "children"),
    Input("last-heatmap-cell-clicked", "data"),
    Input("mutation-details-close-btn", "n_clicks"),
    State("data", "data"),
    prevent_initial_call=True
)
def toggle_mutation_details_modal(click_data, _, data):
    """Open or close mutation details modal.

    Not only is this function in charge of opening or closing the
    mutation details modal, it is also in charge of dynamically
    populating the mutation details modal body when the modal is
    opened.

    :param click_data: ``last-heatmap-cell-clicked`` in-browser
        variable value.
    :type click_data: dict
    :param _: Close button in mutation details modal was clicked
    :param data: Current value for ``data`` variable; see ``get_data``
        return value.
    :type data: dict or None
    :return: Boolean representing whether the mutation details modal is
        open or closed, mutation details modal header, and mutation
        details body.
    :rtype: (bool, str, dbc.ListGroup)"""
    ctx = dash.callback_context
    triggered_prop_id = ctx.triggered[0]["prop_id"]
    # We only open the modal when the heatmap is clicked
    if triggered_prop_id == "last-heatmap-cell-clicked.data":
        x = click_data["points"][0]["x"]
        y = click_data["points"][0]["y"]
        mutation_name = data["heatmap_mutation_names"][y][x]
        if not mutation_name:
            mutation_name = "No recorded mutation name"
        mutation_fns = data["heatmap_mutation_fns"][y][x]
        if not mutation_fns:
            body = "No functions recorded so far"
        else:
            body = \
                heatmap_generator.get_mutation_details_modal_body(mutation_fns)
        return True, mutation_name, body
    else:
        # No need to populate modal body if the modal is closed
        return False, None, None


@app.callback(
    Output("table", "figure"),
    inputs=[
        Input("data", "data"),
        Input("last-heatmap-cell-clicked", "data"),
    ],
    prevent_initial_call=True
)
def update_table(data, click_data):
    """Update table figure.

    When the ``data`` variable in the dcc.Store is updated, the table
    figure is updated as well. The table figure is also updated when
    the user clicks a heatmap cell. If no cell was clicked, a default
    strain is shown.

    :param data: ``get_data`` return value, transported here by
    :type data: dict
    :param click_data: ``last-heatmap-cell-clicked`` in-browser
        variable value.
    :type click_data: dict
    :return: New table figure corresponding to new data, or user
        selected strain.
    :rtype: plotly.graph_objects.Figure
    """
    ctx = dash.callback_context
    triggered_prop_id = ctx.triggered[0]["prop_id"]
    if triggered_prop_id == "data.data":
        table_strain = data["heatmap_y"][0]
    else:
        table_strain = data["heatmap_y"][click_data["points"][0]["y"]]

    # If you click a strain, but then hide it, this condition stops
    # things from breaking.
    if table_strain in data["hidden_strains"]:
        table_strain = data["heatmap_y"][0]

    return table_generator.get_table_fig(data, table_strain)


# This is how Dash allows you to write callbacks in JavaScript
app.clientside_callback(
    ClientsideFunction(
        namespace="clientside",
        function_name="makeSelectLineagesModalCheckboxesDraggable"
    ),
    Output("make-select-lineages-modal-checkboxes-draggable", "data"),
    Input({"type": "select-lineages-modal-checklist", "index": ALL}, "id"),
    prevent_initial_call=True
)
app.clientside_callback(
    ClientsideFunction(
        namespace="clientside",
        function_name="getStrainOrder"
    ),
    Output("strain-order", "data"),
    Input("select-lineages-ok-btn", "n_clicks"),
    State({"type": "select-lineages-modal-checklist", "index": ALL}, "id"),
    State("data", "data"),
    prevent_initial_call=True
)
app.clientside_callback(
    ClientsideFunction(
        namespace="clientside",
        function_name="makeHistogramRelPosBarDynamic"
    ),
    Output("make-histogram-rel-pos-bar-dynamic", "data"),
    Input("heatmap-nt-pos-axis-fig", "figure"),
    State("data", "data")
)
app.clientside_callback(
    ClientsideFunction(
        namespace="clientside",
        function_name="linkHeatmapCellsYScrolling"
    ),
    Output("link-heatmap-cells-y-scrolling", "data"),
    Input("heatmap-y-axis-fig", "figure"),
    Input("heatmap-cells-fig", "figure")
)

if __name__ == "__main__":
    # Serve ``app``
    app.run_server(debug=True, host='0.0.0.0')<|MERGE_RESOLUTION|>--- conflicted
+++ resolved
@@ -24,14 +24,9 @@
 from dash.dependencies import ALL, ClientsideFunction, Input, Output, State
 from dash.exceptions import PreventUpdate
 
-<<<<<<< HEAD
 from data_parser import get_data
-from definitions import ASSETS_DIR, REFERENCE_DATA_DIR
-=======
-from data_parser import get_data, vcf_str_to_gvf_str
-from definitions import (ASSETS_DIR, REFERENCE_DATA_DIR, USER_DATA_DIR,
+from definitions import (ASSETS_DIR, REFERENCE_DATA_DIR,
                          SURVEILLANCE_DOWNLOAD_PATH)
->>>>>>> 74511391
 from generators import (heatmap_generator, histogram_generator,
                         table_generator, toolbar_generator, footer_generator)
 
@@ -224,58 +219,6 @@
 
 
 @app.callback(
-<<<<<<< HEAD
-=======
-    Output("new-upload", "data"),
-    Input("upload-file", "contents"),
-    Input("upload-file", "filename"),
-    State("data", "data"),
-    prevent_initial_call=True
-)
-def update_new_upload(file_contents, filename, old_data):
-    """Update ``new_upload`` variable in dcc.Store.
-
-    If a valid file is uploaded, it will be written to ``user_data``.
-    But regardless of whether a valid file is uploaded, this function
-    will return a dict describing the name of the file the user
-    attempted to upload, and status of upload.
-
-    :param file_contents: Contents of uploaded file, formatted by Dash
-        into a base64 string.
-    :type file_contents: str
-    :param filename: Name of uploaded file
-    :type filename: str
-    :param old_data: ``get_data`` return value; current value for
-        ``data`` variable.
-    :type old_data: dict
-    :return: Dictionary describing upload attempt
-    :rtype: dict
-    """
-    # TODO more thorough validation, maybe once we finalize data
-    #  standards.
-    new_strain, ext = filename.rsplit(".", 1)
-    if ext != "vcf":
-        status = "error"
-        msg = "Filename must end in \".vcf\"."
-    elif new_strain in old_data["heatmap_y"]:
-        status = "error"
-        msg = "Filename must not conflict with existing variant."
-    else:
-        # Dash splits MIME type and the actual str with a comma
-        _, base64_str = file_contents.split(",")
-        # File gets written to ``user_data`` folder
-        # TODO: eventually replace with database
-        vcf_str_bytes = b64decode(base64_str)
-        vcf_str_utf8 = vcf_str_bytes.decode("utf-8")
-        gvf_str = vcf_str_to_gvf_str(vcf_str_utf8, new_strain)
-        with open(path.join(USER_DATA_DIR, new_strain + ".gvf"), "w") as fp:
-            fp.write("\n\n\n" + gvf_str)
-        status = "ok"
-        msg = ""
-    return {"filename": filename, "msg": msg, "status": status}
-
-
-@app.callback(
     Output("download-file-data", "data"),
     Input("download-file-btn", "n_clicks"),
     prevent_initial_call=True
@@ -293,7 +236,6 @@
 
 
 @app.callback(
->>>>>>> 74511391
     Output("dialog-col", "children"),
     Input("mutation-freq-slider", "marks"),
     prevent_initial_call=True
